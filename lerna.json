{
  "command": {
    "publish": {
      "ignoreChanges": ["*.md"],
      "message": "chore(release): publish",
      "registry": "https://npm.pkg.github.com"
    },
    "bootstrap": {
      "npmClientArgs": ["--no-package-lock"]
    },
    "version": {
      "allowBranch": "staging"
    }
  },
<<<<<<< HEAD
  "packages": [".", "ui", "services/*", "packages/*"],
  "version": "0.1.5"
=======
  "packages": [".", "ui", "packages/*"],
  "version": "independent"
>>>>>>> 246f3053
}<|MERGE_RESOLUTION|>--- conflicted
+++ resolved
@@ -12,11 +12,6 @@
       "allowBranch": "staging"
     }
   },
-<<<<<<< HEAD
   "packages": [".", "ui", "services/*", "packages/*"],
-  "version": "0.1.5"
-=======
-  "packages": [".", "ui", "packages/*"],
   "version": "independent"
->>>>>>> 246f3053
 }